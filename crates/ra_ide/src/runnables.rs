--- conflicted
+++ resolved
@@ -1,10 +1,6 @@
 //! FIXME: write short doc here
 
-<<<<<<< HEAD
-use hir::{Attrs, HirFileId, InFile, Semantics};
-=======
-use hir::{AsAssocItem, Semantics};
->>>>>>> a4e6963a
+use hir::{AsAssocItem, Attrs, HirFileId, InFile, Semantics};
 use itertools::Itertools;
 use ra_ide_db::RootDatabase;
 use ra_syntax::{
@@ -328,6 +324,7 @@
             Runnable {
                 range: 1..21,
                 kind: Bin,
+                features_needed: None,
             },
             Runnable {
                 range: 51..105,
@@ -336,6 +333,7 @@
                         "Data::foo",
                     ),
                 },
+                features_needed: None,
             },
         ]
         "###
